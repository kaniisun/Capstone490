{
  "name": "admin-server",
  "version": "1.0.0",
  "description": "Server for admin API endpoints",
  "main": "server.js",
  "scripts": {
    "start": "node server.js",
    "dev": "nodemon server.js",
    "setup": "node setup.js",
    "test": "echo \"Error: no test specified\" && exit 1"
  },
  "keywords": [
    "admin",
    "api",
    "supabase"
  ],
  "author": "",
  "license": "ISC",
  "dependencies": {
    "@supabase/supabase-js": "^2.24.0",
    "chalk": "^4.1.2",
    "cors": "^2.8.5",
    "dotenv": "^16.0.3",
<<<<<<< HEAD
    
    "express": "^4.18.2"
=======
    "express": "^4.18.2",
    "openai": "^4.89.0" 
>>>>>>> 16c5be0f
  },
  "devDependencies": {
    "nodemon": "^2.0.22"
  }
}<|MERGE_RESOLUTION|>--- conflicted
+++ resolved
@@ -21,13 +21,10 @@
     "chalk": "^4.1.2",
     "cors": "^2.8.5",
     "dotenv": "^16.0.3",
-<<<<<<< HEAD
-    
-    "express": "^4.18.2"
-=======
+
     "express": "^4.18.2",
     "openai": "^4.89.0" 
->>>>>>> 16c5be0f
+
   },
   "devDependencies": {
     "nodemon": "^2.0.22"
