//account.js
//This is the account page that allows the user to update their profile information and delete their products

import React, { useState, useEffect } from "react";
import { Link, useNavigate } from "react-router-dom";
import { supabase } from "../../../supabaseClient";
import { useAuth } from "../../../contexts/AuthContext";
import "./account.css";
import placeholderImage from "../../../assets/placeholder.js";
import fallbackImage from "../../../assets/placeholder-fallback.js";
import { getFormattedImageUrl } from "../ChatSearch/utils/imageUtils";

// Material-UI imports
import {
  Avatar,
  Box,
  Button,
  Card,
  CardContent,
  Container,
  Divider,
  Grid,
  Paper,
  Stack,
  Tab,
  Tabs,
  TextField,
  Typography,
  Alert,
  Snackbar,
  Dialog,
  DialogActions,
  DialogContent,
  DialogContentText,
  DialogTitle,
  useTheme,
  useMediaQuery,
  CircularProgress,
  Tooltip,
  Chip,
  Zoom,
  Fade,
} from "@mui/material";
import {
  AccountCircle as AccountCircleIcon,
  Edit as EditIcon,
  Delete as DeleteIcon,
  Add as AddIcon,
  Save as SaveIcon,
  Lock as LockIcon,
  LockReset as LockResetIcon,
  Store as StoreIcon,
  LocalOffer as LocalOfferIcon,
  Category as CategoryIcon,
  Star as StarIcon,
  Sell as Sell,
} from "@mui/icons-material";
import { useTheme as useMuiTheme } from "@mui/material/styles";

const Account = () => {
  const { user, logout } = useAuth();
  const [profile, setProfile] = useState({
    email: "",
    fullName: "",
  });
  const [products, setProducts] = useState([]);
  const [loading, setLoading] = useState(true);
  const [updating, setUpdating] = useState(false);
  const [showPasswordForm, setShowPasswordForm] = useState(false);
  const [passwords, setPasswords] = useState({
    current: "",
    new: "",
    confirm: "",
  });
  const [tabValue, setTabValue] = useState(0);
  const [openDeleteDialog, setOpenDeleteDialog] = useState(false);
  const [productToDelete, setProductToDelete] = useState(null);
  const [snackbar, setSnackbar] = useState({
    open: false,
    message: "",
    severity: "success",
  });

  const theme = useTheme();
  const isMobile = useMediaQuery(theme.breakpoints.down("md"));
  const navigate = useNavigate();

  useEffect(() => {
    if (user) {
      fetchUserProfile();
      fetchUserProducts();
    } else {
      setLoading(false);
    }
  }, [user]);

  // Fetch user profile data
  const fetchUserProfile = async () => {
    try {
      // Since there's no profiles table, just use the user object from Auth
      if (user) {
        setProfile({
          email: user.email || "",
          fullName:
            user.user_metadata?.full_name || user.user_metadata?.name || "",
        });
      }
    } catch (error) {
      console.error("Error setting up user profile:", error.message);
      setProfile({
        email: user.email || "",
        fullName: "",
      });
    }
  };

  // Fetch user products
  const fetchUserProducts = async () => {
    try {
      const { data, error } = await supabase
        .from("products")
        .select("*")
        .eq("userID", user.id)
        .eq("is_deleted", false);

      if (error) throw error;

      setProducts(data || []);
    } catch (error) {
      console.error("Error fetching user products:", error.message);
    } finally {
      setLoading(false);
    }
  };

  // Update profile
  const handleUpdateProfile = async (e) => {
    e.preventDefault();
    setUpdating(true);

    try {
      // Update the user metadata instead of a separate profiles table
      const { error } = await supabase.auth.updateUser({
        data: {
          full_name: profile.fullName,
        },
      });

      if (error) throw error;

      setSnackbar({
        open: true,
        message: "Profile updated successfully!",
        severity: "success",
      });
    } catch (error) {
      console.error("Error updating profile:", error.message);
      setSnackbar({
        open: true,
        message: `Error updating profile: ${error.message}`,
        severity: "error",
      });
    } finally {
      setUpdating(false);
    }
  };

  // Update password
  const handleUpdatePassword = async (e) => {
    e.preventDefault();
    setUpdating(true);

    if (passwords.new !== passwords.confirm) {
      setSnackbar({
        open: true,
        message: "New passwords don't match",
        severity: "error",
      });
      setUpdating(false);
      return;
    }

    try {
      const { error } = await supabase.auth.updateUser({
        password: passwords.new,
      });

      if (error) throw error;

      setPasswords({ current: "", new: "", confirm: "" });
      setShowPasswordForm(false);
      setSnackbar({
        open: true,
        message: "Password updated successfully!",
        severity: "success",
      });
    } catch (error) {
      console.error("Error updating password:", error.message);
      setSnackbar({
        open: true,
        message: `Error updating password: ${error.message}`,
        severity: "error",
      });
    } finally {
      setUpdating(false);
    }
  };

  // Delete product
  const handleDeleteProduct = (productId) => {
    setProductToDelete(productId);
    setOpenDeleteDialog(true);
  };

  const confirmDeleteProduct = async () => {
    if (!productToDelete) return;

    try {
      // Use the API endpoint for soft delete
      const { data: session } = await supabase.auth.getSession();
      if (!session || !session.session) {
        throw new Error("You must be logged in to delete a product");
      }

      const response = await fetch("http://localhost:3001/api/delete-product", {
        method: "POST",
        headers: {
          "Content-Type": "application/json",
          Authorization: `Bearer ${session.session.access_token}`,
        },
        body: JSON.stringify({
          productId: productToDelete,
        }),
      });

      const data = await response.json();

      if (!response.ok) {
        throw new Error(data.message || "Failed to delete product");
      }

      // Remove the product from the UI
      setProducts(
        products.filter((product) => product.productID !== productToDelete)
      );
      setSnackbar({
        open: true,
        message: "Product deleted successfully!",
        severity: "success",
      });
    } catch (error) {
      console.error("Error deleting product:", error.message);
      setSnackbar({
        open: true,
        message: `Error deleting product: ${error.message}`,
        severity: "error",
      });
    } finally {
      setOpenDeleteDialog(false);
      setProductToDelete(null);
    }
  };

  const handleTabChange = (event, newValue) => {
    setTabValue(newValue);
  };

  const handleCloseSnackbar = (event, reason) => {
    if (reason === "clickaway") {
      return;
    }
    setSnackbar({ ...snackbar, open: false });
  };

  // Get background color for product status
  const getStatusColor = (status) => {
    switch (status?.toLowerCase()) {
      case "available":
        return "success";
      case "sold":
        return "error";
      case "pending":
        return "warning";
      default:
        return "info";
    }
  };

  // Special helper for problematic images
  const getProductImageUrl = (product) => {
    if (!product.image) {
      return placeholderImage;
    }

    console.log(`Processing image for ${product.name}:`, product.image);

    // Handle duplicate uploads/ in URL
    if (product.image && product.image.includes("uploads/uploads/")) {
      console.log("Found duplicate uploads/ in URL, fixing...");
      const fixedUrl = product.image.replace("uploads/uploads/", "uploads/");
      console.log("Fixed URL:", fixedUrl);
      return fixedUrl;
    }

    // Special case for Nintendo Switch Lite image with the specific user ID
    if (
      product.name.includes("Nintendo Switch") &&
      product.image &&
      product.image.includes("4acc1983-951b-49e5-9ea3-0357496f68e7")
    ) {
      console.log("Nintendo Switch special case detected");

      // If URL already has uploads/ path, don't modify it
      if (product.image.includes("product-images/uploads/")) {
        console.log(
          "Nintendo Switch image already has correct path, using as is"
        );
        return product.image;
      }

      // If URL doesn't include uploads/ folder, add it exactly once
      if (
        product.image.includes("product-images/") &&
        !product.image.includes("uploads/")
      ) {
        const parts = product.image.split("product-images/");
        if (parts.length >= 2) {
          const fixedUrl = `${parts[0]}product-images/uploads/${parts[1]}`;
          console.log("Fixed URL for Nintendo Switch:", fixedUrl);
          return fixedUrl;
        }
      }
    }

    // For all other products, use the utility function
    return getFormattedImageUrl(product.image);
  };

  /**
   * Fix the content type of the Nintendo Switch image by downloading a fresh image
   * and uploading it correctly
   */
  const fixNintendoSwitchImage = async () => {
    try {
      setLoading(true);
      // The path where we want to save the Nintendo Switch image
      const filePath =
        "uploads/4acc1983-951b-49e5-9ea3-0357496f68e7_1743436382053.jpg";

      // We'll use a public image of a Nintendo Switch Lite
      const switchImageUrl =
        "https://www.nintendo.com/content/dam/noa/en_US/hardware/switch/nintendo-switch-lite-yellow/gallery/nintendo-switch-lite-yellow-front-flat.jpg";

      console.log("Downloading Nintendo Switch image from:", switchImageUrl);

      // Fetch the image from the public URL
      const response = await fetch(switchImageUrl);

      if (!response.ok) {
        throw new Error(
          `Failed to fetch image: ${response.status} ${response.statusText}`
        );
      }

      // Get image as blob
      const imageBlob = await response.blob();

      console.log(
        "Image downloaded successfully, size:",
        imageBlob.size,
        "bytes"
      );
      console.log("Content type detected:", imageBlob.type);

      // Upload the image blob directly
      const { data: uploadData, error: uploadError } = await supabase.storage
        .from("product-images")
        .upload(filePath, imageBlob, {
          upsert: true,
          contentType: "image/jpeg", // Explicitly set the correct MIME type
        });

      if (uploadError) {
        console.error("Error re-uploading the image:", uploadError);
        setSnackbar({
          open: true,
          message: `Error fixing image: ${uploadError.message}`,
          severity: "error",
        });
        return;
      }

      console.log("Successfully uploaded the fixed Nintendo Switch image!");

      // Get the public URL
      const { data: publicUrlData } = supabase.storage
        .from("product-images")
        .getPublicUrl(filePath);

      if (!publicUrlData?.publicUrl) {
        throw new Error("Failed to get public URL for uploaded image");
      }

      console.log("New image URL:", publicUrlData.publicUrl);

      // Now update the product record in the database to ensure it has the correct URL
      const { data: updateData, error: updateError } = await supabase
        .from("products")
        .update({
          image: publicUrlData.publicUrl,
          modified_at: new Date().toISOString(),
        })
        .eq("name", "Nintendo Switch Lite");

      if (updateError) {
        console.error("Error updating product record:", updateError);
        setSnackbar({
          open: true,
          message: `Image uploaded but failed to update product: ${updateError.message}`,
          severity: "warning",
        });
        return;
      }

      setSnackbar({
        open: true,
        message:
          "Nintendo Switch image fixed successfully! Refresh to see the change.",
        severity: "success",
      });

      // Force refresh product list
      fetchUserProducts();
    } catch (error) {
      console.error("Error fixing image:", error);
      setSnackbar({
        open: true,
        message: `Error: ${error.message}`,
        severity: "error",
      });
    } finally {
      setLoading(false);
    }
  };

  // Mark product as sold

  const handleMarkAsSold = async (productID) => {
    try {
      const modifiedAt = new Date().toISOString();
      const { data, error } = await supabase
        .from("products")
<<<<<<< HEAD
        .update({ status: "Sold" })
        .eq("productID", productID);

      if (error) throw error;

      // If successful, update the local state
      setProducts((prevProducts) =>
        prevProducts.map((product) =>
          product.productID === productID
            ? { ...product, status: "Sold" }
=======
        .update({ status: "Sold", modified_at: modifiedAt })
        .eq("productID", productID)
        .select();
  
      if (error) throw error;
      setProducts((prevProducts) =>
        prevProducts.map((product) =>
          product.productID === productID
            ? { ...product, status: "Sold", modified_at: modifiedAt }
>>>>>>> ed456fd8
            : product
        )
      );

      setSnackbar({
        open: true,
        message: "Product marked as Sold!",
        severity: "success",
      });
    } catch (error) {
      console.error("Error marking product as Sold:", error.message);
      setSnackbar({
        open: true,
        message: `Error: ${error.message}`,
        severity: "error",
      });
    }
  };

<<<<<<< HEAD
  // Mark product as available
  const handleMarkAsAvailable = async (productID) => {
    try {
      // Update status in the database
      const { error } = await supabase
        .from("products")
        .update({ status: "Available" })
        .eq("productID", productID);

      if (error) throw error;

      // Update local state after successful database update
      setProducts((prevProducts) =>
        prevProducts.map((product) =>
          product.productID === productID
            ? { ...product, status: "Available" }
            : product
        )
      );

      setSnackbar({
        open: true,
        message: "Product marked as Available!",
        severity: "success",
      });
    } catch (error) {
      console.error("Error marking product as Available:", error.message);
      setSnackbar({
        open: true,
        message: `Error: ${error.message}`,
        severity: "error",
      });
    }
  };

=======
// Mark product as available
const handleMarkAsAvailable = async (productID) => {
  try {
    // Update database
    const modifiedAt = new Date().toISOString();
    const { error } = await supabase
      .from("products")
      .update({ status: "Available", modified_at: modifiedAt })
      .eq("productID", productID);

    if (error) throw error;

   
    setProducts((prevProducts) =>
      prevProducts.map((product) =>
        product.productID === productID
          ? { ...product, status: "Available", modified_at: modifiedAt  }
          : product
      )
    );

    setSnackbar({
      open: true,
      message: "Product marked as Available!",
      severity: "success",
    });
  } catch (error) {
    console.error("Error marking product as Available:", error.message);
    setSnackbar({
      open: true,
      message: `Error: ${error.message}`,
      severity: "error",
    });
  }
};
  
>>>>>>> ed456fd8
  // Get product condition stars
  const getConditionStars = (condition) => {
    switch (condition?.toLowerCase()) {
      case "new":
        return 5;
      case "like new":
        return 4;
      case "good":
        return 3;
      case "fair":
        return 2;
      case "poor":
        return 1;
      default:
        return 3;
    }
  };

  if (loading) {
    return (
      <Box
        sx={{
          display: "flex",
          alignItems: "center",
          justifyContent: "center",
          height: "50vh",
        }}
      >
        <CircularProgress size={40} sx={{ color: "#0f2044" }} />
      </Box>
    );
  }

  if (!user) {
    navigate("/login");
    return null;
  }

  return (
    <Fade in={!loading} timeout={500}>
      <Container maxWidth="lg" sx={{ mt: 4, mb: 6 }}>
        <Paper
          elevation={3}
          sx={{
            borderRadius: 2,
            overflow: "hidden",
          }}
        >
          {/* Simple header with avatar */}
          <Box
            sx={{
              p: 3,
              display: "flex",
              alignItems: "center",
              gap: 2,
              borderBottom: 1,
              borderColor: "divider",
            }}
          >
            <Avatar
              sx={{
                width: 56,
                height: 56,
                bgcolor: "#0f2044", // UNCG Blue
                fontWeight: "bold",
              }}
            >
              {profile.fullName
                ? profile.fullName.charAt(0).toUpperCase()
                : user?.email?.charAt(0).toUpperCase() || "U"}
            </Avatar>
            <Box>
              <Typography variant="h5" component="h1" fontWeight="500">
                {profile.fullName || user?.email?.split("@")[0] || "User"}
              </Typography>
              <Typography variant="body2" color="text.secondary">
                {profile.email}
              </Typography>
            </Box>
          </Box>

          {/* Tabs navigation */}
          <Box sx={{ borderBottom: 1, borderColor: "divider" }}>
            <Tabs
              value={tabValue}
              onChange={handleTabChange}
              aria-label="account tabs"
              sx={{
                "& .MuiTab-root": {
                  fontSize: "0.95rem",
                  textTransform: "none",
                  fontWeight: 500,
                  minHeight: "48px",
                },
                "& .Mui-selected": {
                  color: "#0f2044", // UNCG Blue
                },
                "& .MuiTabs-indicator": {
                  backgroundColor: "#ffc72c", // UNCG Gold
                },
              }}
            >
              <Tab
                label="Profile"
                icon={<AccountCircleIcon />}
                iconPosition="start"
              />
              <Tab label="Products" icon={<StoreIcon />} iconPosition="start" />
              <Tab label="Sold" icon={<Sell />} iconPosition="start" />
            </Tabs>
          </Box>

          {/* Profile Tab */}
          <Box sx={{ p: 3 }} hidden={tabValue !== 0}>
            {tabValue === 0 && (
              <Card variant="outlined" sx={{ borderRadius: 2 }}>
                <CardContent sx={{ p: 3 }}>
                  <Typography variant="h6" gutterBottom fontWeight="500">
                    Profile Information
                  </Typography>
                  <Typography
                    variant="body2"
                    color="text.secondary"
                    sx={{ mb: 3 }}
                  >
                    Update your personal information
                  </Typography>

                  <Box
                    component="form"
                    onSubmit={handleUpdateProfile}
                    noValidate
                  >
                    <Grid container spacing={3}>
                      <Grid item xs={12}>
                        <TextField
                          fullWidth
                          label="Email Address"
                          variant="outlined"
                          value={profile.email}
                          disabled
                          InputProps={{
                            readOnly: true,
                          }}
                          sx={{
                            "& .MuiOutlinedInput-root": {
                              borderRadius: 1,
                            },
                          }}
                        />
                      </Grid>
                      <Grid item xs={12}>
                        <TextField
                          fullWidth
                          label="Full Name"
                          variant="outlined"
                          value={profile.fullName}
                          onChange={(e) =>
                            setProfile({ ...profile, fullName: e.target.value })
                          }
                          sx={{
                            "& .MuiOutlinedInput-root": {
                              borderRadius: 1,
                            },
                          }}
                        />
                      </Grid>
                      <Grid item xs={12}>
                        <Box sx={{ display: "flex", gap: 2, mt: 1 }}>
                          <Button
                            variant="contained"
                            color="primary"
                            startIcon={<SaveIcon />}
                            type="submit"
                            disabled={updating}
                            sx={{
                              borderRadius: 1,
                              textTransform: "none",
                              py: 1,
                              bgcolor: "#0f2044", // UNCG Blue
                              "&:hover": {
                                bgcolor: "#1a365d", // Slightly lighter UNCG Blue
                              },
                            }}
                          >
                            {updating ? (
                              <Box
                                sx={{
                                  display: "flex",
                                  alignItems: "center",
                                  gap: 1,
                                }}
                              >
                                <CircularProgress size={16} color="inherit" />
                                <span>Saving...</span>
                              </Box>
                            ) : (
                              "Save Changes"
                            )}
                          </Button>
                          <Button
                            variant="outlined"
                            sx={{
                              borderRadius: 1,
                              textTransform: "none",
                              py: 1,
                              borderColor: "#0f2044",
                              color: "#0f2044",
                              "&:hover": {
                                borderColor: "#ffc72c",
                                bgcolor: "rgba(255, 199, 44, 0.04)", // Very light UNCG Gold background
                              },
                            }}
                            startIcon={<LockResetIcon />}
                            onClick={() =>
                              setShowPasswordForm(!showPasswordForm)
                            }
                          >
                            {showPasswordForm ? "Cancel" : "Change Password"}
                          </Button>
                        </Box>
                      </Grid>
                    </Grid>
                  </Box>

                  {/* Password form */}
                  {showPasswordForm && (
                    <Box
                      component="form"
                      onSubmit={handleUpdatePassword}
                      sx={{
                        mt: 4,
                        pt: 3,
                        borderTop: 1,
                        borderColor: "divider",
                      }}
                      noValidate
                    >
                      <Typography variant="h6" gutterBottom fontWeight="500">
                        Change Password
                      </Typography>
                      <Grid container spacing={3}>
                        <Grid item xs={12}>
                          <TextField
                            fullWidth
                            label="Current Password"
                            type="password"
                            variant="outlined"
                            value={passwords.current}
                            onChange={(e) =>
                              setPasswords({
                                ...passwords,
                                current: e.target.value,
                              })
                            }
                            required
                            sx={{
                              "& .MuiOutlinedInput-root": {
                                borderRadius: 1,
                              },
                            }}
                          />
                        </Grid>
                        <Grid item xs={12} md={6}>
                          <TextField
                            fullWidth
                            label="New Password"
                            type="password"
                            variant="outlined"
                            value={passwords.new}
                            onChange={(e) =>
                              setPasswords({
                                ...passwords,
                                new: e.target.value,
                              })
                            }
                            required
                            sx={{
                              "& .MuiOutlinedInput-root": {
                                borderRadius: 1,
                              },
                            }}
                          />
                        </Grid>
                        <Grid item xs={12} md={6}>
                          <TextField
                            fullWidth
                            label="Confirm New Password"
                            type="password"
                            variant="outlined"
                            value={passwords.confirm}
                            onChange={(e) =>
                              setPasswords({
                                ...passwords,
                                confirm: e.target.value,
                              })
                            }
                            required
                            sx={{
                              "& .MuiOutlinedInput-root": {
                                borderRadius: 1,
                              },
                            }}
                          />
                        </Grid>
                        <Grid item xs={12}>
                          <Button
                            variant="contained"
                            color="primary"
                            startIcon={<LockIcon />}
                            type="submit"
                            disabled={updating}
                            sx={{
                              borderRadius: 1,
                              textTransform: "none",
                              py: 1,
                            }}
                          >
                            {updating ? (
                              <Box
                                sx={{
                                  display: "flex",
                                  alignItems: "center",
                                  gap: 1,
                                }}
                              >
                                <CircularProgress size={16} color="inherit" />
                                <span>Updating...</span>
                              </Box>
                            ) : (
                              "Update Password"
                            )}
                          </Button>
                        </Grid>
                      </Grid>
                    </Box>
                  )}
                </CardContent>
              </Card>
            )}
          </Box>

          {/* Products Tab */}
          <Box sx={{ p: 3 }} hidden={tabValue !== 1}>
            {tabValue === 1 && (
              <Box>
                <Box
                  sx={{
                    display: "flex",
                    justifyContent: "space-between",
                    alignItems: "center",
                    mb: 3,
                  }}
                >
                  <Typography
                    variant="h6"
                    fontWeight="500"
                    sx={{ color: "#0f2044" }}
                  >
                    Your Products
                  </Typography>

                  <Button
                    component={Link}
                    to="/uploadProduct"
                    variant="contained"
                    sx={{
                      borderRadius: 1,
                      textTransform: "none",
                      py: 1,
                      bgcolor: "#0f2044", // UNCG Blue
                      "&:hover": {
                        bgcolor: "#1a365d", // Slightly lighter UNCG Blue
                      },
                    }}
                    startIcon={<AddIcon />}
                  >
                    Add Product
                  </Button>
                </Box>

                {products?.length > 0 && (
                  <Box sx={{ mb: 4 }}>
                    <Typography
                      variant="h6"
                      sx={{
                        mb: 2,
                        pb: 1,
                        borderBottom: `2px solid #ffc72c`, // UNCG Gold
                        display: "inline-block",
                        color: "#0f2044", // UNCG Blue
                      }}
                    >
                      Featured Listings
                    </Typography>
                    <Grid container spacing={2}>
                      {Array.isArray(products) &&
                        products
                          .filter((product) => product.status === "Available")
                          .slice(0, 3)
                          .map((product) => {
                            if (!product?.productID) return null;
                            return (
                              <Grid
                                item
                                xs={12}
                                sm={4}
                                key={`featured-${product.productID}`}
                              >
                                <Card
                                  sx={{
                                    display: "flex",
                                    height: "100%",
                                    border: "1px solid #e0e0e0",
                                    boxShadow: "none",
                                    transition: "transform 0.2s",
                                    "&:hover": {
                                      transform: "translateY(-4px)",
                                      boxShadow: "0 4px 8px rgba(0,0,0,0.1)",
                                    },
                                  }}
                                >
                                  <CardContent
                                    sx={{
                                      p: 2,
                                      display: "flex",
                                      alignItems: "center",
                                    }}
                                  >
                                    <Box
                                      sx={{
                                        width: 80,
                                        height: 80,
                                        backgroundColor: "#f5f5f5",
                                        display: "flex",
                                        alignItems: "center",
                                        justifyContent: "center",
                                        borderRadius: 1,
                                        overflow: "hidden",
                                        flexShrink: 0,
                                        mr: 2,
                                      }}
                                    >
                                      {console.log(
                                        `Loading image for ${product.name}:`,
                                        product.image
                                      )}
                                      <img
                                        src={getProductImageUrl(product)}
                                        alt={product.name}
                                        style={{
                                          maxWidth: "100%",
                                          maxHeight: "100%",
                                          objectFit: "contain",
                                        }}
                                        onLoad={() =>
                                          console.log(
                                            `Image for ${product.name} loaded successfully`
                                          )
                                        }
                                        onError={(e) => {
                                          console.error(
                                            `Error loading image for ${product.name}:`,
                                            product.image
                                          );
                                          if (
                                            e.target instanceof HTMLImageElement
                                          ) {
                                            e.target.onerror = null;
                                            // Try placeholder image first
                                            if (
                                              e.target.src !== placeholderImage
                                            ) {
                                              console.log(
                                                `Falling back to placeholder for ${product.name}`
                                              );
                                              e.target.src = placeholderImage;
                                            }
                                            // If placeholder also fails, use fallback
                                            else {
                                              console.log(
                                                `Falling back to fallback image for ${product.name}`
                                              );
                                              e.target.src = fallbackImage;
                                            }
                                          }
                                        }}
                                      />
                                    </Box>
                                    <Box sx={{ flexGrow: 1 }}>
                                      <Typography variant="subtitle2" noWrap>
                                        {product.name}
                                      </Typography>
                                      <Typography
                                        variant="subtitle1"
                                        fontWeight="bold"
                                        sx={{ color: "#0f2044" }}
                                      >
                                        ${parseFloat(product.price).toFixed(2)}
                                      </Typography>
                                      <Box
                                        sx={{
                                          display: "flex",
                                          alignItems: "center",
                                          mt: 1,
                                        }}
                                      >
                                        <Button
                                          component={Link}
                                          to={`/editProduct/${product.productID}`}
                                          size="small"
                                          sx={{
                                            mr: 1,
                                            fontSize: "0.75rem",
                                            color: "#0f2044",
                                            borderColor: "#0f2044",
                                            borderRadius: 0.5,
                                            py: 0.25,
                                            minWidth: 0,
                                            "&:hover": {
                                              borderColor: "#ffc72c", // UNCG Gold
                                              bgcolor:
                                                "rgba(255, 199, 44, 0.04)",
                                            },
                                          }}
                                          variant="outlined"
                                        >
                                          Edit
                                        </Button>
                                        <Chip
                                          label={product.condition}
                                          size="small"
                                          sx={{
                                            height: 20,
                                            fontSize: "0.7rem",
                                            bgcolor: "rgba(15, 32, 68, 0.08)", // Light UNCG Blue
                                          }}
                                        />
                                      </Box>
                                    </Box>
                                  </CardContent>
                                </Card>
                              </Grid>
                            );
                          })}
                    </Grid>
                  </Box>
                )}

                {products?.length === 0 ? (
                  <Paper
                    variant="outlined"
                    sx={{
                      p: 4,
                      textAlign: "center",
                      borderRadius: 2,
                      borderStyle: "dashed",
                    }}
                  >
                    <StoreIcon
                      sx={{ fontSize: 40, color: "text.disabled", mb: 1 }}
                    />
                    <Typography variant="body1" color="text.secondary">
                      You haven't uploaded any products yet
                    </Typography>
                    <Button
                      component={Link}
                      to="/uploadProduct"
                      variant="outlined"
                      color="primary"
                      sx={{
                        mt: 2,
                        borderRadius: 1,
                        textTransform: "none",
                        borderColor: "#0f2044",
                        color: "#0f2044",
                        "&:hover": {
                          borderColor: "#ffc72c", // UNCG Gold
                          bgcolor: "rgba(255, 199, 44, 0.04)",
                        },
                      }}
                    >
                      Upload Your First Product
                    </Button>
                  </Paper>
                ) : (
                  <Grid container spacing={3}>
                    {Array.isArray(products) &&
                      products
                        .filter((product) => product.status === "Available") // Only available products
                        .map((product) => {
                          if (!product?.productID) return null;
                          return (
                            <Grid
                              item
                              xs={12}
                              sm={6}
                              md={4}
                              key={product.productID}
                            >
                              <Zoom in={true} timeout={500}>
                                <Card
                                  variant="outlined"
                                  sx={{
                                    height: "100%",
                                    display: "flex",
                                    flexDirection: "column",
                                    borderRadius: 2,
                                    transition: "all 0.2s",
                                    border: "1px solid #e0e0e0",
                                    "&:hover": {
                                      boxShadow: "0 4px 12px rgba(0,0,0,0.08)",
                                    },
                                  }}
                                >
                                  {/* Status chip */}
                                  <Box
                                    sx={{
                                      position: "absolute",
                                      top: 12,
                                      right: 12,
                                      zIndex: 1,
                                    }}
                                  >
                                    <Chip
                                      label={product.status || "Available"}
                                      color={getStatusColor(product.status)}
                                      size="small"
                                      sx={{ fontSize: "0.75rem" }}
                                    />
                                  </Box>
                                  <Tooltip title="Mark as Sold">
                                    <Button
                                      variant="contained"
                                      startIcon={<LocalOfferIcon />}
                                      onClick={() =>
                                        handleMarkAsSold(product.productID)
                                      }
                                      size="small"
                                      sx={{
                                        flex: 1,
                                        borderRadius: 1,
                                        textTransform: "none",
                                        bgcolor: "#0f2044", // UNCG Blue
                                        color: "white",
                                        "&:hover": {
                                          bgcolor: "#1a365d", // Slightly lighter UNCG Blue
                                        },
                                      }}
                                      disabled={product.status === "Sold"}
                                    >
                                      Mark as Sold
                                    </Button>
                                  </Tooltip>

                                  {/* Product image */}
                                  <Box
                                    sx={{
                                      height: 180,
                                      display: "flex",
                                      alignItems: "center",
                                      justifyContent: "center",
                                      p: 2,
                                      bgcolor: "grey.50",
                                    }}
                                  >
                                    {console.log(
                                      `Loading product card image for ${product.name}:`,
                                      product.image
                                    )}
                                    <img
                                      src={getProductImageUrl(product)}
                                      alt={product.name}
                                      style={{
                                        maxWidth: "100%",
                                        maxHeight: "100%",
                                        objectFit: "contain",
                                      }}
                                      onLoad={() =>
                                        console.log(
                                          `Product card image for ${product.name} loaded successfully`
                                        )
                                      }
                                      onError={(e) => {
                                        console.error(
                                          `Error loading image for ${product.name}:`,
                                          product.image
                                        );
                                        if (
                                          e.target instanceof HTMLImageElement
                                        ) {
                                          e.target.onerror = null;
                                          // Try placeholder image first
                                          if (
                                            e.target.src !== placeholderImage
                                          ) {
                                            console.log(
                                              `Falling back to placeholder for ${product.name}`
                                            );
                                            e.target.src = placeholderImage;
                                          }
                                          // If placeholder also fails, use fallback
                                          else {
                                            console.log(
                                              `Falling back to fallback image for ${product.name}`
                                            );
                                            e.target.src = fallbackImage;
                                          }
                                        }
                                      }}
                                    />
                                  </Box>

                                  {/* Product details */}
                                  <CardContent sx={{ flexGrow: 1, p: 2 }}>
                                    <Typography
                                      variant="subtitle1"
                                      fontWeight="500"
                                      gutterBottom
                                      title={product.name}
                                    >
                                      {product.name?.length > 24
                                        ? `${product.name.substring(0, 24)}...`
                                        : product.name}
                                    </Typography>

                                    <Typography
                                      variant="h6"
                                      sx={{
                                        fontWeight: 500,
                                        my: 1,
                                        display: "flex",
                                        alignItems: "center",
                                        gap: 0.5,
                                        color: "#0f2044", // UNCG Blue
                                      }}
                                    >
                                      <LocalOfferIcon fontSize="small" />$
                                      {parseFloat(product.price).toFixed(2)}
                                    </Typography>

                                    <Stack spacing={1} sx={{ mb: 1 }}>
                                      <Box
                                        sx={{
                                          display: "flex",
                                          alignItems: "center",
                                          gap: 0.5,
                                        }}
                                      >
                                        <CategoryIcon
                                          fontSize="small"
                                          color="action"
                                          sx={{ fontSize: 18 }}
                                        />
                                        <Typography
                                          variant="body2"
                                          color="text.secondary"
                                        >
                                          {product.category}
                                        </Typography>
                                      </Box>

                                      <Box
                                        sx={{
                                          display: "flex",
                                          alignItems: "center",
                                          gap: 0.5,
                                        }}
                                      >
                                        <Box sx={{ display: "flex" }}>
                                          {[...Array(5)].map((_, i) => (
                                            <StarIcon
                                              key={i}
                                              sx={{
                                                color:
                                                  i <
                                                  getConditionStars(
                                                    product.condition
                                                  )
                                                    ? "warning.main"
                                                    : "text.disabled",
                                                fontSize: "0.8rem",
                                              }}
                                            />
                                          ))}
                                        </Box>
                                        <Typography
                                          variant="body2"
                                          color="text.secondary"
                                        >
                                          {product.condition}
                                        </Typography>
                                      </Box>
                                    </Stack>
                                  </CardContent>

                                  {/* Action buttons */}
                                  <Divider />
                                  <Box
                                    sx={{
                                      p: 2,
                                      display: "flex",
                                      justifyContent: "space-between",
                                      gap: 1,
                                    }}
                                  >
                                    <Tooltip title="Edit product">
                                      <Button
                                        component={Link}
                                        to={`/editProduct/${product.productID}`}
                                        variant="outlined"
                                        startIcon={<EditIcon />}
                                        size="small"
                                        sx={{
                                          flex: 1,
                                          borderRadius: 1,
                                          textTransform: "none",
                                          borderColor: "#0f2044",
                                          color: "#0f2044",
                                          "&:hover": {
                                            borderColor: "#ffc72c", // UNCG Gold
                                            bgcolor: "rgba(255, 199, 44, 0.04)",
                                          },
                                        }}
                                      >
                                        Edit
                                      </Button>
                                    </Tooltip>
                                    <Tooltip title="Delete product">
                                      <Button
                                        variant="outlined"
                                        startIcon={<DeleteIcon />}
                                        onClick={() =>
                                          handleDeleteProduct(product.productID)
                                        }
                                        size="small"
                                        sx={{
                                          flex: 1,
                                          borderRadius: 1,
                                          textTransform: "none",
                                          color: "#d32f2f",
                                          borderColor: "#d32f2f",
                                          "&:hover": {
                                            borderColor: "#d32f2f",
                                            bgcolor: "rgba(211, 47, 47, 0.04)",
                                          },
                                        }}
                                      >
                                        Delete
                                      </Button>
                                    </Tooltip>
                                  </Box>
                                </Card>
                              </Zoom>
                            </Grid>
                          );
                        })}
                  </Grid>
                )}
              </Box>
            )}
          </Box>
        </Paper>

        {/* Delete Confirmation Dialog */}
        <Dialog
          open={openDeleteDialog}
          onClose={() => setOpenDeleteDialog(false)}
          PaperProps={{
            style: {
              borderRadius: "8px",
            },
          }}
        >
          <DialogTitle
            sx={{
              bgcolor: "#0f2044", // UNCG Blue
              color: "white",
            }}
          >
            Delete Product
          </DialogTitle>
          <DialogContent>
            <DialogContentText sx={{ mt: 2 }}>
              Are you sure you want to delete this product? This action cannot
              be undone.
            </DialogContentText>
          </DialogContent>
          <DialogActions sx={{ px: 3, pb: 2 }}>
            <Button
              onClick={() => setOpenDeleteDialog(false)}
              sx={{
                textTransform: "none",
                color: "#0f2044",
              }}
            >
              Cancel
            </Button>
            <Button
              onClick={confirmDeleteProduct}
              sx={{
                borderRadius: 1,
                textTransform: "none",
                bgcolor: "#d32f2f",
                color: "white",
                "&:hover": {
                  bgcolor: "#b71c1c",
                },
              }}
              variant="contained"
            >
              Delete
            </Button>
          </DialogActions>
        </Dialog>

        {/* Only show Fix Nintendo Switch button for admins */}
        {user &&
          (user.email?.includes("admin") ||
            user.email?.includes("capstone490") ||
            user.email === "kspage@uncg.edu") && (
            <Box sx={{ mt: 2, display: "flex", justifyContent: "center" }}>
              <Button
                variant="outlined"
                color="warning"
                onClick={fixNintendoSwitchImage}
                disabled={loading}
                startIcon={loading ? <CircularProgress size={20} /> : null}
                sx={{ mb: 2 }}
              >
                Fix Nintendo Switch Image
              </Button>
            </Box>
          )}

        {/* Snackbar for notifications */}
        <Snackbar
          open={snackbar.open}
          autoHideDuration={5000}
          onClose={handleCloseSnackbar}
          anchorOrigin={{ vertical: "bottom", horizontal: "center" }}
        >
          <Alert
            onClose={handleCloseSnackbar}
            severity={snackbar.severity === "error" ? "error" : "success"}
            variant="filled"
            sx={{
              width: "100%",
              borderRadius: 1,
              ...(snackbar.severity !== "error" && {
                bgcolor: "#0f2044", // UNCG Blue for success alerts
              }),
            }}
          >
            {snackbar.message}
          </Alert>
        </Snackbar>

        {/* Sold Itmes */}
        <Box sx={{ p: 3 }} hidden={tabValue !== 2}>
          {tabValue === 2 && (
            <Box>
              <Typography
                variant="h6"
                fontWeight="500"
                sx={{ mb: 2, color: "#0f2044" }}
              >
                Sold Items
              </Typography>

              {/* If there are no sold products */}
              {products.length > 0 &&
              products.some((p) => p.status === "Sold") ? (
                <Grid container spacing={3}>
                  {products
                    .filter((product) => product.status === "Sold")
                    .map((product) => (
                      <Grid item xs={12} sm={6} md={4} key={product.productID}>
                        <Card
                          variant="outlined"
                          sx={{
                            borderRadius: 2,
                            transition: "all 0.2s",
                            border: "1px solid #e0e0e0",
                            "&:hover": {
                              boxShadow: "0 4px 12px rgba(0,0,0,0.08)",
                            },
                          }}
                        >
                          {/* Product Image */}
                          <Box
                            sx={{
                              height: 180,
                              display: "flex",
                              alignItems: "center",
                              justifyContent: "center",
                              p: 2,
                              bgcolor: "grey.50",
                            }}
                          >
                            <img
                              src={getProductImageUrl(product)}
                              alt={product.name}
                              style={{
                                maxWidth: "100%",
                                maxHeight: "100%",
                                objectFit: "contain",
                              }}
                              onLoad={() =>
                                console.log(
                                  `Image for ${product.name} loaded successfully`
                                )
                              }
                              onError={(e) => {
                                console.error(
                                  `Error loading image for ${product.name}:`,
                                  product.image
                                );
                                if (e.target instanceof HTMLImageElement) {
                                  e.target.onerror = null;
                                  // Try placeholder image first
                                  if (e.target.src !== placeholderImage) {
                                    console.log(
                                      `Falling back to placeholder for ${product.name}`
                                    );
                                    e.target.src = placeholderImage;
                                  }
                                  // If placeholder also fails, use fallback
                                  else {
                                    console.log(
                                      `Falling back to fallback image for ${product.name}`
                                    );
                                    e.target.src = fallbackImage;
                                  }
                                }
                              }}
                            />
                          </Box>

                          {/* Product details */}
                          <CardContent sx={{ flexGrow: 1, p: 2 }}>
                            <Typography
                              variant="subtitle1"
                              fontWeight="500"
                              gutterBottom
                              title={product.name}
                            >
                              {product.name?.length > 24
                                ? `${product.name.substring(0, 24)}...`
                                : product.name}
                            </Typography>

                            <Typography
                              variant="h6"
                              sx={{
                                fontWeight: 500,
                                my: 1,
                                display: "flex",
                                alignItems: "center",
                                gap: 0.5,
                                color: "#0f2044", // UNCG Blue
                              }}
                            >
                              <LocalOfferIcon fontSize="small" />$
                              {parseFloat(product.price).toFixed(2)}
                            </Typography>

                            <Stack spacing={1} sx={{ mb: 1 }}>
                              <Box
                                sx={{
                                  display: "flex",
                                  alignItems: "center",
                                  gap: 0.5,
                                }}
                              >
                                <CategoryIcon
                                  fontSize="small"
                                  color="action"
                                  sx={{ fontSize: 18 }}
                                />
                                <Typography
                                  variant="body2"
                                  color="text.secondary"
                                >
                                  {product.category}
                                </Typography>
                              </Box>

                              <Box
                                sx={{
                                  display: "flex",
                                  alignItems: "center",
                                  gap: 0.5,
                                }}
                              >
                                <Box sx={{ display: "flex" }}>
                                  {[...Array(5)].map((_, i) => (
                                    <StarIcon
                                      key={i}
                                      sx={{
                                        color:
                                          i <
                                          getConditionStars(product.condition)
                                            ? "warning.main"
                                            : "text.disabled",
                                        fontSize: "0.8rem",
                                      }}
                                    />
                                  ))}
                                </Box>
                                <Typography
                                  variant="body2"
                                  color="text.secondary"
                                >
                                  {product.condition}
                                </Typography>
                              </Box>
                            </Stack>
                          </CardContent>

                          {/* Toggle Back to Available */}
                          <Divider />
                          <Box
                            sx={{
                              p: 2,
                              display: "flex",
                              justifyContent: "center",
                            }}
                          >
                            <Tooltip title="Mark as Available">
                              <Button
                                variant="contained"
                                startIcon={<LocalOfferIcon />}
                                onClick={() =>
                                  handleMarkAsAvailable(product.productID)
                                }
                                size="small"
                                sx={{
                                  flex: 1,
                                  borderRadius: 1,
                                  textTransform: "none",
                                  bgcolor: "#d32f2f", // UNCG Blue
                                  color: "white",
                                  "&:hover": {
                                    bgcolor: "#b71c1c", // Slightly lighter UNCG Blue
                                  },
                                }}
                                disabled={product.status === "Available"}
                              >
                                Change to Available
                              </Button>
                            </Tooltip>
                          </Box>
                        </Card>
                      </Grid>
                    ))}
                </Grid>
              ) : (
                <Paper
                  variant="outlined"
                  sx={{ p: 4, textAlign: "center", borderRadius: 2 }}
                >
                  <LocalOfferIcon
                    sx={{ fontSize: 40, color: "text.disabled", mb: 1 }}
                  />
                  <Typography variant="body1" color="text.secondary">
                    No products have been marked as sold.
                  </Typography>
                </Paper>
              )}
            </Box>
          )}
        </Box>
      </Container>
    </Fade>
  );
};

export default Account;<|MERGE_RESOLUTION|>--- conflicted
+++ resolved
@@ -450,18 +450,6 @@
       const modifiedAt = new Date().toISOString();
       const { data, error } = await supabase
         .from("products")
-<<<<<<< HEAD
-        .update({ status: "Sold" })
-        .eq("productID", productID);
-
-      if (error) throw error;
-
-      // If successful, update the local state
-      setProducts((prevProducts) =>
-        prevProducts.map((product) =>
-          product.productID === productID
-            ? { ...product, status: "Sold" }
-=======
         .update({ status: "Sold", modified_at: modifiedAt })
         .eq("productID", productID)
         .select();
@@ -471,7 +459,7 @@
         prevProducts.map((product) =>
           product.productID === productID
             ? { ...product, status: "Sold", modified_at: modifiedAt }
->>>>>>> ed456fd8
+
             : product
         )
       );
@@ -491,43 +479,7 @@
     }
   };
 
-<<<<<<< HEAD
-  // Mark product as available
-  const handleMarkAsAvailable = async (productID) => {
-    try {
-      // Update status in the database
-      const { error } = await supabase
-        .from("products")
-        .update({ status: "Available" })
-        .eq("productID", productID);
-
-      if (error) throw error;
-
-      // Update local state after successful database update
-      setProducts((prevProducts) =>
-        prevProducts.map((product) =>
-          product.productID === productID
-            ? { ...product, status: "Available" }
-            : product
-        )
-      );
-
-      setSnackbar({
-        open: true,
-        message: "Product marked as Available!",
-        severity: "success",
-      });
-    } catch (error) {
-      console.error("Error marking product as Available:", error.message);
-      setSnackbar({
-        open: true,
-        message: `Error: ${error.message}`,
-        severity: "error",
-      });
-    }
-  };
-
-=======
+
 // Mark product as available
 const handleMarkAsAvailable = async (productID) => {
   try {
@@ -564,7 +516,7 @@
   }
 };
   
->>>>>>> ed456fd8
+
   // Get product condition stars
   const getConditionStars = (condition) => {
     switch (condition?.toLowerCase()) {
