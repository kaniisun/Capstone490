--- conflicted
+++ resolved
@@ -388,12 +388,9 @@
                         }}
                       >
                         <MenuItem value="furniture">Furniture</MenuItem>
-<<<<<<< HEAD
+
                         <MenuItem value="textbooks">Textbooks</MenuItem>
-=======
-                        {/* <MenuItem value="personal">Personal</MenuItem> */}
-                        <MenuItem value="books">Books</MenuItem>
->>>>>>> 18c73c45
+
                         <MenuItem value="electronics">Electronics</MenuItem>
                         <MenuItem value="clothing">Clothing</MenuItem>
                         <MenuItem value="miscellaneous">Miscellaneous</MenuItem>
