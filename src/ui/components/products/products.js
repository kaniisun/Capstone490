--- conflicted
+++ resolved
@@ -64,12 +64,7 @@
     fetchProducts();
   }, [location.search, filters]);
 
-<<<<<<< HEAD
-=======
-  
 
-  //   returns all the products in database
->>>>>>> 07717de6
   return (
     <div className="products-page-container">
       <Filter filters={filters} setFilters={setFilters} />
