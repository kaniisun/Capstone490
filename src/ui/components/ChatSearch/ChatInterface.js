--- conflicted
+++ resolved
@@ -2522,10 +2522,10 @@
               />
             </Box>
 
-<<<<<<< HEAD
+
             {/* Image upload button */}
             <Tooltip title="Upload product image to create a listing with AI">
-=======
+
             {/* Action buttons container */}
             <Box
               sx={{
@@ -2570,7 +2570,7 @@
               </Tooltip>
 
               {/* Send button */}
->>>>>>> f2802a43
+
               <IconButton
                 color="primary"
                 component="label"
@@ -2584,11 +2584,9 @@
                   height: 48,
                   padding: 0,
                   flexShrink: 0,
-<<<<<<< HEAD
+
                   marginTop: "20px",
-=======
-                  mb: 2,
->>>>>>> f2802a43
+
                 }}
                 aria-label="Upload image for listing"
               >
