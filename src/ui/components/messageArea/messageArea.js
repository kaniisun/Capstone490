import React, { useState, useEffect, useCallback, useRef } from "react";
import { supabase } from "../../../supabaseClient";
import "./messages.css";

const MessageArea = ({ user, receiver, onCloseChat }) => {
  const [messages, setMessages] = useState([]);
  const [newMessage, setNewMessage] = useState("");
  const [userID, setUserID] = useState(localStorage.getItem("userId"));
  const [replyingTo, setReplyingTo] = useState(null);
  const messagesEndRef = useRef(null);

  const [showReportPopup, setShowReportPopup] = useState(false);
  const [selectedReasons, setSelectedReasons] = useState([]);
  const [messageToReport, setMessageToReport] = useState(null);

  const reportReasons = [
    "Spam",
    "Harassment",
    "Hate Speech",
    "Scam or Fraud",
    "Explicit Content",
    "Other",
  ];

  useEffect(() => {
    setUserID(localStorage.getItem("userId"));
  }, []);

  // fetch messages
  const fetchMessages = useCallback(async () => {
    if (!receiver || !userID) return;

    const { data, error } = await supabase
      .from("messages")
      .select("*")
      .or(
        `and(sender_id.eq.${userID},receiver_id.eq.${receiver.userID}),and(sender_id.eq.${receiver.userID},receiver_id.eq.${userID})`
      )

      .order("created_at", { ascending: true });

    console.log("Fetched Messages:", data);
    console.log("Error:", error);

    if (error) {
      console.error("Error fetching messages:", error.message);
    } else if (data) {
      setMessages(data);
    }
  }, [receiver, userID]);

  useEffect(() => {
    if (!receiver || !userID) return;
    fetchMessages(); // get existing messages

    const messageChannel = supabase
      .channel("chat")
      .on(
        "postgres_changes",
        { event: "INSERT", schema: "public", table: "messages" },
        (payload) => {
          console.log("New message received via realtime:", payload.new);

          if (
            (payload.new.sender_id === userID &&
              payload.new.receiver_id === receiver.userID) ||
            (payload.new.sender_id === receiver.userID &&
              payload.new.receiver_id === userID)
          ) {
            // Check if message already exists to prevent duplicates
            setMessages((prevMessages) => {
              const messageExists = prevMessages.some(msg => msg.id === payload.new.id);
              if (messageExists) {
                return prevMessages;
              }
              return [...prevMessages, payload.new];
            });
          }
        }
      )
      .subscribe();

    return () => {
      supabase.removeChannel(messageChannel);
    };
  }, [receiver, userID, fetchMessages]);

  // Format date and time
  const formatDateTime = (timestamp) => {
    const date = new Date(timestamp);
    return date.toLocaleString();
  };

  // Handle reply
  const handleReply = (message) => {
    setReplyingTo(message);
    // Don't add @ mention, just set empty input
    setNewMessage('');
  };

  // Cancel reply
  const cancelReply = () => {
    setReplyingTo(null);
    setNewMessage("");
  };

  // Modified sendMessage function to prevent double sending
  const sendMessage = async () => {
    if (!newMessage.trim() || !receiver || !userID) {
      console.log("Validation failed:", {
        newMessage: newMessage.trim(),
        receiver: receiver,
        userID: userID
      });
      return;
    }

    try {
      const messageData = {
        sender_id: userID,
        receiver_id: receiver.userID,
        content: newMessage.trim(),
      };

      // Only add reply_to if we're replying to a message
      if (replyingTo) {
        messageData.reply_to = replyingTo.id;
      }

      const { error } = await supabase
        .from('messages')
        .insert([messageData]);

      if (error) {
        console.error("Supabase error:", error);
        alert(`Failed to send message: ${error.message}`);
        return;
      }

      // Clear input and reply state immediately
      setNewMessage("");
      setReplyingTo(null);
      
    } catch (err) {
      console.error("Exception in sendMessage:", err);
      alert(`Error sending message: ${err.message}`);
    }
  };

  // Modify the handleKeyPress function to prevent double sending
  const handleKeyPress = (e) => {
    if (e.key === 'Enter' && !e.shiftKey && newMessage.trim()) {
      e.preventDefault();
      sendMessage();
    }
  };

  // delete message
  const deleteMessage = async (messageId) => {
    const { error } = await supabase
      .from("messages")
      .delete()
      .eq("id", messageId);

    if (!error) {
      setMessages((prevMessages) =>
        prevMessages.filter((msg) => msg.id !== messageId)
      );
    }
  };

  // open report
  const openReportPopup = (message) => {
    setMessageToReport(message);
    setShowReportPopup(true);
    setSelectedReasons([]);
  };

  // handle reasons
  const toggleReason = (reason) => {
    setSelectedReasons((prev) =>
      prev.includes(reason)
        ? prev.filter((r) => r !== reason)
        : [...prev, reason]
    );
  };

  // report message stored in Supabase
  const reportMessage = async () => {
    if (!messageToReport || selectedReasons.length === 0) {
      alert("Please select at least one reason before reporting.");
      return;
    }

    const { error } = await supabase.from("reported_messages").insert([
      {
        message_id: messageToReport.id,
        reported_by: userID,
        content: selectedReasons.join(", "),
      },
    ]);

    if (error) {
      console.error("Error reporting message:", error.message);
    } else {
      alert("Message reported successfully!");
      setShowReportPopup(false);
    }
  };

  // auto-scroll function
  const scrollToBottom = () => {
    messagesEndRef.current?.scrollIntoView({ behavior: "smooth" });
  };

  // scroll to bottom of messages when messages change
  useEffect(() => {
    scrollToBottom();
  }, [messages]);

  return (
    // display chatroom and messages
    <div className="message-area-chat">
      {receiver ? (
        <>
          <div className="message-area-header">
            <h3>Chatting with {receiver.firstName}</h3>
            <button className="close-chat-btn" onClick={onCloseChat}>
              ❌ Close Chat
            </button>
          </div>
          <div className="message-area-messages">
            {messages.map((msg) => (
              <div
                key={msg.id}
                className={`message-area-message ${
                  msg.sender_id === userID ? "sent" : "received"
                }`}
              >
<<<<<<< HEAD
                <p>{msg.content}</p>
                <div className="message-area-message-buttons">
                {msg.sender_id === userID && (
=======
                <div className="message-content">
                  <span className="message-sender">
                    {msg.sender_id === userID ? 'you' : receiver.firstName.toLowerCase()}
                  </span>
                  {msg.reply_to && (
                    <div className="reply-reference">
                      replying to: {messages.find(m => m.id === msg.reply_to)?.content.substring(0, 50)}...
                    </div>
                  )}
                  <p>{msg.content}</p>
                  <span className="message-timestamp">{formatDateTime(msg.created_at)}</span>
                </div>
                <div className="message-buttons">
>>>>>>> 9316acec
                  <button
                    className="message-area-reply-btn"
                    onClick={() => handleReply(msg)}
                  >
                    ↩️ Reply
                  </button>
                  {msg.sender_id === userID && (
                    <button
                      className="message-area-delete-msg-btn"
                      onClick={() => deleteMessage(msg.id)}
                    >
                      🗑️ Delete
                    </button>
                  )}
                  {msg.sender_id !== userID && (
                    <button
                      className="message-area-report-msg-btn"
                      onClick={() => openReportPopup(msg)}
                    >
                      🚨 Report
                    </button>
                  )}
                </div>
              </div>
            ))}
            <div ref={messagesEndRef} />
          </div>
          <div className="message-area-message-input">
            {replyingTo && (
              <div className="reply-indicator">
                <span>Replying to: {replyingTo.content.substring(0, 30)}...</span>
                <button onClick={cancelReply}>✕</button>
              </div>
            )}
            <input
              type="text"
              placeholder="Type your message..."
              value={newMessage}
              onChange={(e) => setNewMessage(e.target.value)}
              onKeyPress={handleKeyPress}
            />
            <button 
              onClick={sendMessage}
              disabled={!newMessage.trim()}
            >
              Send
            </button>
          </div>
        </>
      ) : (
        <p>Select a user to start chatting.</p>
      )}

      {/* Report Message  */}
      {showReportPopup && (
        <div className="report-popup-overlay">
          <div className="report-popup">
            <h3>Are you sure you want to report this message?</h3>
            <p>{messageToReport?.content}</p>

            <div className="report-reasons">
              {reportReasons.map((reason) => (
                <label key={reason}>
                  <input
                    type="checkbox"
                    value={reason}
                    checked={selectedReasons.includes(reason)}
                    onChange={() => toggleReason(reason)}
                  />
                  {reason}
                </label>
              ))}
            </div>

            <div className="report-popup-buttons">
              <button className="confirm-report" onClick={reportMessage}>
                Report
              </button>
              <button
                className="cancel-report"
                onClick={() => setShowReportPopup(false)}
              >
                Cancel
              </button>
            </div>
          </div>
        </div>
      )}
    </div>
  );
};

export default MessageArea;<|MERGE_RESOLUTION|>--- conflicted
+++ resolved
@@ -237,11 +237,6 @@
                   msg.sender_id === userID ? "sent" : "received"
                 }`}
               >
-<<<<<<< HEAD
-                <p>{msg.content}</p>
-                <div className="message-area-message-buttons">
-                {msg.sender_id === userID && (
-=======
                 <div className="message-content">
                   <span className="message-sender">
                     {msg.sender_id === userID ? 'you' : receiver.firstName.toLowerCase()}
@@ -255,7 +250,6 @@
                   <span className="message-timestamp">{formatDateTime(msg.created_at)}</span>
                 </div>
                 <div className="message-buttons">
->>>>>>> 9316acec
                   <button
                     className="message-area-reply-btn"
                     onClick={() => handleReply(msg)}
