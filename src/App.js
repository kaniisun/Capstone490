--- conflicted
+++ resolved
@@ -27,7 +27,7 @@
 import Chatroom from "./ui/components/chatroom/chatroom";
 import Editproduct from "./ui/components/editproduct/editproduct";
 import Login from "./ui/components/login/Login";
-<<<<<<< HEAD
+
 import MessageArea from "./ui/components/messageArea/messageArea";
 import VerifySuccess from "./ui/components/registration/VerifySuccess";
 import ConnectionTester from "./ui/components/common/ConnectionTester";
@@ -159,53 +159,14 @@
     </ThemeProvider>
   );
 }
-=======
-import MessageHome from "./ui/components/messageArea/messageHome";
->>>>>>> 0f0a5720
+
 
 function App() {
   return (
     <BrowserRouter>
-<<<<<<< HEAD
+
       <AppContent />
-=======
-      <div>
-        <Header />
-        <Routes>
-          <Route
-            path="/"
-            element={
-              <>
-                {" "}
-                <Home />
-              </>
-            }
-          />{" "}
-          {/* homepage route */}
-          <Route path="/register" element={<SignUp />} /> {/* register route */}
-          <Route path="/products" element={<Products />} />{" "}
-          {/* product display */}
-          <Route path="/product/:id" element={<Detail />} />{" "}
-          {/* route to product by id */}
-          <Route path="/cart" element={<Cart />} /> {/* cart route */}
-          <Route path="/chatroom" element={<Chatroom />} />{" "}
-          {/* chatroom route */}
-          <Route path="/account" element={<Account />} /> {/* account route */}
-          <Route path="/uploadProduct" element={<UploadProduct />} />{" "}
-          {/* account route */}
-          {/* Route for the home page with the search bar */}
-          <Route path="/" element={<Search />} />
-          {/* Route for the search results page */}
-          <Route path="/search-results" element={<SearchResults />} />
-          {/*Route for Messaging*/}
-          <Route path="/messaging" element={<MessageHome />} />            
-          {/*Route for editproduct*/}
-          <Route path="/editProduct/:productID" element={<Editproduct />} />
-          <Route path="/login" element={<Login />} />
-        </Routes>
-        <Footer />
-      </div>
->>>>>>> 0f0a5720
+
     </BrowserRouter>
   );
 }
