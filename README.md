# Spartan Marketplace

<<<<<<< HEAD
An exclusive online marketplace for UNC Greensboro students, featuring AI-powered search and listing creation, plus a Reddit-style community board for campus discussions.

## Table of Contents
=======
# Table of Contents

- [General Info](#general-info)
- [Technologies](#technologies)
- [Final Report](#final-report)
- [Video Walkthrough](#video-walkthrough)
- [Deployment](#deployment)
- [Setup](#setup)
- [Marketplace Assistant](#marketplace-assistant)
- [Project Status](#project-status)


## General Info

Spartan Marketplace is an exclusive online marketplace designed specifically for students at UNC Greensboro. Accessible only to users with a valid UNCG email address, this platform provides a secure and student-focused space for buying, selling, and engaging with the campus community. These all could be assisted with the help of our AI Chatbot, Marketplace Assistant.

## Technologies

- React
- NodeJS
- HTML
- CSS
- Javascript
- Supabase
- OpenAI

## Final Report 

Our final report of Spartan Marketplace: [Final Report](https://docs.google.com/document/d/1Sn_Q7ohpRkc4gQnwGkh3GCW2SYAUOVckiIAPf9azCJc/edit?usp=sharing) 

## Video Walkthrough

Watch the walkthrough here: [YouTube Video](https://youtu.be/5FPOsDh9m3A)

## Deployment

Live Demo: [Spartan Marketplace](https://spartan-marketplace.onrender.com)
>>>>>>> 8a8a2164

- [Live Demo](#-live-demo)
- [Test Account](#-test-account)
- [Standout Features](#-standout-features)
- [Technologies](#-technologies)
- [How to Use](#-how-to-use)
- [Perfect For](#-perfect-for)
- [Academic Project](#-academic-project)
- [License](#-license)

## 🌐 Live Demo

**Access the application:** [Spartan Marketplace](https://spartan-marketplace.onrender.com)

## 🔑 Test Account

<<<<<<< HEAD
**Email:** `test@uncg.edu`  
**Password:** `test123`
=======
## Setup

- "npm install"
- open two terminals
- in the root directory terminal, do "npm start"
- in one terminal, do "cd server", and then "nodemon server.js"

# MARKETPLACE ASSISTANT

A smart chat assistant for a college marketplace platform that helps users find products, list items for sale, and interact naturally with the marketplace.

## Features

- Natural language product search
- Generate product listings from images
- Post-listing follow-up conversations
- Product recommendations
- OpenAI-powered chat interface
- Supabase for authentication and database

## Requirements
>>>>>>> 8a8a2164

Use this account to explore all features including the AI-powered chat assistant and community boards.

## ⭐ Standout Features

### 🤖 AI Marketplace Assistant
- **Natural Language Product Search** - Find products using conversational language
- **Image-to-Listing Creation** - Upload photos and AI generates complete product listings
- **Smart Chat Interface** - Powered by OpenAI's GPT-4 and Vision API

<<<<<<< HEAD
### 💬 Reddit-Style Community Board
- **Campus Discussions** - Create threads and engage in conversations
- **Voting System** - Upvote/downvote posts and comments
- **Nested Comments** - Reply to specific comments for organized discussions
- **Community Categories** - Organized spaces for different topics
=======
## AI Implementation
>>>>>>> 8a8a2164

### 🛒 Marketplace Features
- **UNCG-exclusive access** - Only students with @uncg.edu emails
- **Classic Listings Page** - Traditional form-based listing creation for users who prefer it
- **Secure messaging** - Direct buyer-seller communication
- **Product management** - Easy listing creation and editing
- **Advanced search & filters** - Find exactly what you need

## 🛠 Technologies

- React & Node.js
- Supabase (Database & Authentication)
- OpenAI API (GPT-4 & Vision)

## 📝 How to Use

<<<<<<< HEAD
1. **Sign up** with your UNCG email or use the test account above
2. **Browse the marketplace** or search using natural language
3. **Create listings** 
   - By uploading photos using image button in the chat assistant
    - Use the classic listings page for traditional form-based creation
4. **Join community discussions** on the board - ask questions, share experiences
5. **Message other students** directly for buying/selling
6. **Vote and engage** with community content
=======
## Structure
>>>>>>> 8a8a2164

## 🎯 Perfect For

<<<<<<< HEAD
- **Buying & Selling** - Textbooks, electronics, furniture, and more
- **Campus Community** - Ask questions, share tips, find study groups
- **Quick Listings** - AI makes selling as easy as taking a photo
- **Traditional Users** - Classic form interface for those who prefer it
=======
## Usage
>>>>>>> 8a8a2164

## 📚 Academic Project

<<<<<<< HEAD
This project was developed as part of a capstone course at UNC Greensboro.

### 📋 Project Documentation
- **Final Report** - [Spartan Marketplace Final Report](https://docs.google.com/document/d/1Sn_Q7ohpRkc4gQnwGkh3GCW2SYAUOVckiIAPf9azCJc/edit?tab=t.0)
- **Video Walkthrough** - [Project Demo Video](https://www.youtube.com/watch?v=5FPOsDh9m3A)
=======
1. Search for products using natural language
2. Generate product listings from images
3. Browse product recommendations
4. Contact sellers about products
5. Manage their listings

## Future Improvements
>>>>>>> 8a8a2164

### 📊 Project Status
Status: Complete for Academic Evaluation

## License

<<<<<<< HEAD
MIT

=======
MIT

## Project Status

Project is: _Complete!_

>>>>>>> 8a8a2164
<|MERGE_RESOLUTION|>--- conflicted
+++ resolved
@@ -1,180 +1,84 @@
-# Spartan Marketplace
-
-<<<<<<< HEAD
-An exclusive online marketplace for UNC Greensboro students, featuring AI-powered search and listing creation, plus a Reddit-style community board for campus discussions.
-
-## Table of Contents
-=======
-# Table of Contents
-
-- [General Info](#general-info)
-- [Technologies](#technologies)
-- [Final Report](#final-report)
-- [Video Walkthrough](#video-walkthrough)
-- [Deployment](#deployment)
-- [Setup](#setup)
-- [Marketplace Assistant](#marketplace-assistant)
-- [Project Status](#project-status)
-
-
-## General Info
-
-Spartan Marketplace is an exclusive online marketplace designed specifically for students at UNC Greensboro. Accessible only to users with a valid UNCG email address, this platform provides a secure and student-focused space for buying, selling, and engaging with the campus community. These all could be assisted with the help of our AI Chatbot, Marketplace Assistant.
-
-## Technologies
-
-- React
-- NodeJS
-- HTML
-- CSS
-- Javascript
-- Supabase
-- OpenAI
-
-## Final Report 
-
-Our final report of Spartan Marketplace: [Final Report](https://docs.google.com/document/d/1Sn_Q7ohpRkc4gQnwGkh3GCW2SYAUOVckiIAPf9azCJc/edit?usp=sharing) 
-
-## Video Walkthrough
-
-Watch the walkthrough here: [YouTube Video](https://youtu.be/5FPOsDh9m3A)
-
-## Deployment
-
-Live Demo: [Spartan Marketplace](https://spartan-marketplace.onrender.com)
->>>>>>> 8a8a2164
-
-- [Live Demo](#-live-demo)
-- [Test Account](#-test-account)
-- [Standout Features](#-standout-features)
-- [Technologies](#-technologies)
-- [How to Use](#-how-to-use)
-- [Perfect For](#-perfect-for)
-- [Academic Project](#-academic-project)
-- [License](#-license)
-
-## 🌐 Live Demo
-
-**Access the application:** [Spartan Marketplace](https://spartan-marketplace.onrender.com)
-
-## 🔑 Test Account
-
-<<<<<<< HEAD
-**Email:** `test@uncg.edu`  
-**Password:** `test123`
-=======
-## Setup
-
-- "npm install"
-- open two terminals
-- in the root directory terminal, do "npm start"
-- in one terminal, do "cd server", and then "nodemon server.js"
-
-# MARKETPLACE ASSISTANT
-
-A smart chat assistant for a college marketplace platform that helps users find products, list items for sale, and interact naturally with the marketplace.
-
-## Features
-
-- Natural language product search
-- Generate product listings from images
-- Post-listing follow-up conversations
-- Product recommendations
-- OpenAI-powered chat interface
-- Supabase for authentication and database
-
-## Requirements
->>>>>>> 8a8a2164
-
-Use this account to explore all features including the AI-powered chat assistant and community boards.
-
-## ⭐ Standout Features
-
-### 🤖 AI Marketplace Assistant
-- **Natural Language Product Search** - Find products using conversational language
-- **Image-to-Listing Creation** - Upload photos and AI generates complete product listings
-- **Smart Chat Interface** - Powered by OpenAI's GPT-4 and Vision API
-
-<<<<<<< HEAD
-### 💬 Reddit-Style Community Board
-- **Campus Discussions** - Create threads and engage in conversations
-- **Voting System** - Upvote/downvote posts and comments
-- **Nested Comments** - Reply to specific comments for organized discussions
-- **Community Categories** - Organized spaces for different topics
-=======
-## AI Implementation
->>>>>>> 8a8a2164
-
-### 🛒 Marketplace Features
-- **UNCG-exclusive access** - Only students with @uncg.edu emails
-- **Classic Listings Page** - Traditional form-based listing creation for users who prefer it
-- **Secure messaging** - Direct buyer-seller communication
-- **Product management** - Easy listing creation and editing
-- **Advanced search & filters** - Find exactly what you need
-
-## 🛠 Technologies
-
-- React & Node.js
-- Supabase (Database & Authentication)
-- OpenAI API (GPT-4 & Vision)
-
-## 📝 How to Use
-
-<<<<<<< HEAD
-1. **Sign up** with your UNCG email or use the test account above
-2. **Browse the marketplace** or search using natural language
-3. **Create listings** 
-   - By uploading photos using image button in the chat assistant
-    - Use the classic listings page for traditional form-based creation
-4. **Join community discussions** on the board - ask questions, share experiences
-5. **Message other students** directly for buying/selling
-6. **Vote and engage** with community content
-=======
-## Structure
->>>>>>> 8a8a2164
-
-## 🎯 Perfect For
-
-<<<<<<< HEAD
-- **Buying & Selling** - Textbooks, electronics, furniture, and more
-- **Campus Community** - Ask questions, share tips, find study groups
-- **Quick Listings** - AI makes selling as easy as taking a photo
-- **Traditional Users** - Classic form interface for those who prefer it
-=======
-## Usage
->>>>>>> 8a8a2164
-
-## 📚 Academic Project
-
-<<<<<<< HEAD
-This project was developed as part of a capstone course at UNC Greensboro.
-
-### 📋 Project Documentation
-- **Final Report** - [Spartan Marketplace Final Report](https://docs.google.com/document/d/1Sn_Q7ohpRkc4gQnwGkh3GCW2SYAUOVckiIAPf9azCJc/edit?tab=t.0)
-- **Video Walkthrough** - [Project Demo Video](https://www.youtube.com/watch?v=5FPOsDh9m3A)
-=======
-1. Search for products using natural language
-2. Generate product listings from images
-3. Browse product recommendations
-4. Contact sellers about products
-5. Manage their listings
-
-## Future Improvements
->>>>>>> 8a8a2164
-
-### 📊 Project Status
-Status: Complete for Academic Evaluation
-
-## License
-
-<<<<<<< HEAD
-MIT
-
-=======
-MIT
-
-## Project Status
-
-Project is: _Complete!_
-
->>>>>>> 8a8a2164
+# Spartan Marketplace
+
+An exclusive online marketplace for UNC Greensboro students, featuring AI-powered search and listing creation, plus a Reddit-style community board for campus discussions.
+
+## Table of Contents
+
+- [Live Demo](#-live-demo)
+- [Test Account](#-test-account)
+- [Standout Features](#-standout-features)
+- [Technologies](#-technologies)
+- [How to Use](#-how-to-use)
+- [Perfect For](#-perfect-for)
+- [Academic Project](#-academic-project)
+- [License](#-license)
+
+## 🌐 Live Demo
+
+**Access the application:** [Spartan Marketplace](https://spartan-marketplace.onrender.com)
+
+## 🔑 Test Account
+
+**Email:** `test@uncg.edu`  
+**Password:** `test123`
+
+Use this account to explore all features including the AI-powered chat assistant and community boards.
+
+## ⭐ Standout Features
+
+### 🤖 AI Marketplace Assistant
+- **Natural Language Product Search** - Find products using conversational language
+- **Image-to-Listing Creation** - Upload photos and AI generates complete product listings
+- **Smart Chat Interface** - Powered by OpenAI's GPT-4 and Vision API
+
+### 💬 Reddit-Style Community Board
+- **Campus Discussions** - Create threads and engage in conversations
+- **Voting System** - Upvote/downvote posts and comments
+- **Nested Comments** - Reply to specific comments for organized discussions
+- **Community Categories** - Organized spaces for different topics
+
+### 🛒 Marketplace Features
+- **UNCG-exclusive access** - Only students with @uncg.edu emails
+- **Classic Listings Page** - Traditional form-based listing creation for users who prefer it
+- **Secure messaging** - Direct buyer-seller communication
+- **Product management** - Easy listing creation and editing
+- **Advanced search & filters** - Find exactly what you need
+
+## 🛠 Technologies
+
+- React & Node.js
+- Supabase (Database & Authentication)
+- OpenAI API (GPT-4 & Vision)
+
+## 📝 How to Use
+
+1. **Sign up** with your UNCG email or use the test account above
+2. **Browse the marketplace** or search using natural language
+3. **Create listings** 
+   - By uploading photos using image button in the chat assistant
+    - Use the classic listings page for traditional form-based creation
+4. **Join community discussions** on the board - ask questions, share experiences
+5. **Message other students** directly for buying/selling
+6. **Vote and engage** with community content
+
+## 🎯 Perfect For
+
+- **Buying & Selling** - Textbooks, electronics, furniture, and more
+- **Campus Community** - Ask questions, share tips, find study groups
+- **Quick Listings** - AI makes selling as easy as taking a photo
+- **Traditional Users** - Classic form interface for those who prefer it
+
+## 📚 Academic Project
+
+This project was developed as part of a capstone course at UNC Greensboro.
+
+### 📋 Project Documentation
+- **Final Report** - [Spartan Marketplace Final Report](https://docs.google.com/document/d/1Sn_Q7ohpRkc4gQnwGkh3GCW2SYAUOVckiIAPf9azCJc/edit?tab=t.0)
+- **Video Walkthrough** - [Project Demo Video](https://www.youtube.com/watch?v=5FPOsDh9m3A)
+
+### 📊 Project Status
+Status: Complete for Academic Evaluation
+
+## License
+
+MIT